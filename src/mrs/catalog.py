--- conflicted
+++ resolved
@@ -17,8 +17,13 @@
 REPO_RAW = "public_projects/microwave-remote-sensing/-/raw"
 
 
-def get_intake_url(root: str = ROOT, branch: str = "main"):
-    """Create URL for intake catalog.
+class SensorOptions(StrEnum):
+    """Supported Sensor Options."""
+
+    ALOS2 = "alos-2"
+    SENTINEL1 = "sentinel-1"
+
+
 def get_intake_url(
     root: str = ROOT,
     branch: str = "main",
@@ -32,33 +37,22 @@
     ----------
     root : str
         Root of URL
-<<<<<<< HEAD
     branch: str
         The branch from the repo that should be accessed
     repo: str
         The repo that the intake should take the data from
     verbose: bool
         If true prints the returned path to stdout
-=======
-    branch : str
-        Branch of GitLab repository
->>>>>>> 514c11b7
 
     Returns
     -------
         Intake catalog : str
 
     """
-<<<<<<< HEAD
     intake_path = f"{root}/{repo}/{branch}/microwave-remote-sensing.yml"
     if verbose:
         print(intake_path)
     return intake_path
-=======
-    intake_path = root + REPO + f"microwave-remote-sensing.yml/raw?ref={branch}"
-    print(intake_path)
-    return root
->>>>>>> 514c11b7
 
 
 def make_gitlab_urls(sensor: SensorOptions | str):
